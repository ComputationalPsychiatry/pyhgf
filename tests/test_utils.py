--- conflicted
+++ resolved
@@ -6,11 +6,7 @@
 from pyhgf import load_data
 from pyhgf.model import Network
 from pyhgf.typing import AdjacencyLists
-<<<<<<< HEAD
-from pyhgf.utils import add_parent, list_branches
-=======
-from pyhgf.utils import list_branches, remove_node
->>>>>>> 3d697712
+from pyhgf.utils import add_parent, list_branches, remove_node
 
 
 def test_imports():
@@ -97,24 +93,14 @@
     assert len(predictions) == 1
     assert len(updates) == 3
 
-
-<<<<<<< HEAD
 def test_add_parent():
     """Test the add_parent function."""
-=======
-def test_remove_node():
-    """Test the remove_node function."""
->>>>>>> 3d697712
-    # a standard binary HGF
     network = (
         Network()
         .add_nodes(n_nodes=4)
         .add_nodes(value_children=2)
         .add_nodes(value_children=3)
     )
-
-    attributes, edges, _ = network.get_network()
-<<<<<<< HEAD
     new_attributes, new_edges = add_parent(attributes, edges, 1, "volatility", 1.0)
 
     assert len(new_attributes) == 8
@@ -124,9 +110,18 @@
 
     assert len(new_attributes) == 9
     assert len(new_edges) == 8
-=======
+  
+def test_remove_node():
+    """Test the remove_node function."""
+    network = (
+        Network()
+        .add_nodes(n_nodes=4)
+        .add_nodes(value_children=2)
+        .add_nodes(value_children=3)
+    )
+
+    attributes, edges, _ = network.get_network()
     new_attributes, new_edges = remove_node(attributes, edges, 1)
 
     assert len(new_attributes) == 6
-    assert len(new_edges) == 5
->>>>>>> 3d697712
+    assert len(new_edges) == 5