--- conflicted
+++ resolved
@@ -718,7 +718,6 @@
         elif backend == "networkx":
             return networkx.plot_network(network=self)
         else:
-<<<<<<< HEAD
             raise ValueError(
                 (
                     "Invalid backend."
@@ -745,12 +744,6 @@
             raise ValueError(
                 "Invalid backend. plot_deep_network currently supports only backend='graphviz'."
             )
-=======
-            raise ValueError((
-                "Invalid backend."
-                " Should be one of the following: 'graphviz' or 'networkx'",
-            ))
->>>>>>> 19f81a1e
 
     def to_pandas(self) -> pd.DataFrame:
         """Export the nodes trajectories and surprise as a Pandas data frame.
