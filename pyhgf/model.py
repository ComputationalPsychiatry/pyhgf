--- conflicted
+++ resolved
@@ -48,16 +48,9 @@
         following parameters: `"pihat", "pi", "muhat", "mu", "nu", "psis", "omega"` for
         continuous nodes.
     .. note::
-<<<<<<< HEAD
         The parameter structure also incorporate the value and volatility coupling
         strenght with children and parents (i.e. `"psis_parents"`, `"psis_children"`,
         `"kappas_parents"`, `"kappas_children"`).
-=======
-        `"psis"` is the value coupling strength. It should have the same length as the
-        volatility parents' indexes.
-        `"kappas"` is the volatility coupling strength. It should have the same length
-        as the volatility parents' indexes.
->>>>>>> 5ff51016
     verbose : bool
         Verbosity level.
 
@@ -655,13 +648,8 @@
         children_idxs :
             The child(s) node index(es).
         volatility_coupling :
-<<<<<<< HEAD
             The volatility coupling between the child and parent node. This is will be
             appended to the `kappas` parameters in the parent and child node(s).
-=======
-            The volatility coupling between the child and parent node. This will be
-            appended to the `kappas` parameters in the child node.
->>>>>>> 5ff51016
         mu :
             The mean of the Gaussian distribution.
         mu_hat :
